/***********************************************************************************************************************
 *
 * Copyright (C) 2010 by the Stratosphere project (http://stratosphere.eu)
 *
 * Licensed under the Apache License, Version 2.0 (the "License"); you may not use this file except in compliance with
 * the License. You may obtain a copy of the License at
 *
 *     http://www.apache.org/licenses/LICENSE-2.0
 *
 * Unless required by applicable law or agreed to in writing, software distributed under the License is distributed on
 * an "AS IS" BASIS, WITHOUT WARRANTIES OR CONDITIONS OF ANY KIND, either express or implied. See the License for the
 * specific language governing permissions and limitations under the License.
 *
 **********************************************************************************************************************/

package eu.stratosphere.nephele.protocols;

import java.io.IOException;

import eu.stratosphere.nephele.executiongraph.ExecutionVertex;
import eu.stratosphere.nephele.executiongraph.ExecutionVertexID;
import eu.stratosphere.nephele.instance.HardwareDescription;
import eu.stratosphere.nephele.instance.InstanceConnectionInfo;
import eu.stratosphere.nephele.jobgraph.JobID;
import eu.stratosphere.nephele.protocols.VersionedProtocol;
import eu.stratosphere.nephele.taskmanager.TaskExecutionState;

/**
 * The job manager protocol is implemented by the job manager and offers functionality
 * to task managers which allows them to register themselves, send heart beat messages
 * or to report the results of a task execution.
 * 
 * @author warneke
 */
public interface JobManagerProtocol extends VersionedProtocol {

	/**
	 * Sends a heart beat to the job manager.
	 * 
	 * @param instanceConnectionInfo
	 *        the information the job manager requires to connect to the instance's task manager
	 * @param hardwareDescription
	 *        a hardware description with details on the instance's compute resources.
	 * @throws IOException
	 *         thrown if an error occurs during this remote procedure call
	 */
	void sendHeartbeat(InstanceConnectionInfo instanceConnectionInfo, HardwareDescription hardwareDescription)
			throws IOException;

	/**
	 * Reports the result of a task execution to the job manager.
	 * 
	 * @param executionResult
	 * @throws IOException
	 *         thrown if an error occurs during this remote procedure call
	 */
	void updateTaskExecutionState(TaskExecutionState executionResult) throws IOException;
<<<<<<< HEAD

	/**
	 * Sends a profiling record to the job manager
	 * 
	 * @param profilingRecord
	 *        the profiling record to be submitted
	 * @throws IOException
	 *         thrown if an error occurs during this remote procedure call
	 */
	// void sendProfilingRecord(ProfilingRecord profilingRecord) throws IOException;
	/**
	 * Sends a task profiling recorder to the job manager.
	 * 
	 * @param recorder
	 *        the profiling recorder to be submitted.
	 */
	// void sendTaskProfilingRecorder(TaskRecorder recorder);
	
	void reconnectChannel(ExecutionVertex failed, ExecutionVertex predecessor);

	/**
	 * @param executionVertexID
	 * @param jobID 
	 */
	void reportPersistenCheckpoint(ExecutionVertexID executionVertexID, JobID jobID);
=======
>>>>>>> 7e235367
}<|MERGE_RESOLUTION|>--- conflicted
+++ resolved
@@ -55,32 +55,11 @@
 	 *         thrown if an error occurs during this remote procedure call
 	 */
 	void updateTaskExecutionState(TaskExecutionState executionResult) throws IOException;
-<<<<<<< HEAD
-
-	/**
-	 * Sends a profiling record to the job manager
-	 * 
-	 * @param profilingRecord
-	 *        the profiling record to be submitted
-	 * @throws IOException
-	 *         thrown if an error occurs during this remote procedure call
-	 */
-	// void sendProfilingRecord(ProfilingRecord profilingRecord) throws IOException;
-	/**
-	 * Sends a task profiling recorder to the job manager.
-	 * 
-	 * @param recorder
-	 *        the profiling recorder to be submitted.
-	 */
-	// void sendTaskProfilingRecorder(TaskRecorder recorder);
-	
-	void reconnectChannel(ExecutionVertex failed, ExecutionVertex predecessor);
 
 	/**
 	 * @param executionVertexID
 	 * @param jobID 
 	 */
 	void reportPersistenCheckpoint(ExecutionVertexID executionVertexID, JobID jobID);
-=======
->>>>>>> 7e235367
+
 }